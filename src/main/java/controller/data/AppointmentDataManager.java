package controller.data;

import java.io.BufferedReader;
import java.io.BufferedWriter;
import java.io.FileReader;
import java.io.FileWriter;
import java.io.IOException;
import java.util.ArrayList;
import java.util.HashMap;
import java.util.List;
import java.util.Map;
import java.util.stream.Collectors;

import entity.Appointment;
import entity.Slot;

/**
 * Manages appointment data operations including loading from and saving to CSV
 * files, as well as basic CRUD operations for appointments in the Hospital
 * Management System.
 */
public class AppointmentDataManager {

    private static final String APPOINTMENT_FILE = "src/main/resources/data/appointments.csv";

    private List<Appointment> appointments;
    private SlotDataManager slotDataManager;

    /**
     * Constructs a new AppointmentDataManager with an empty list of
     * appointments.
     */
    public AppointmentDataManager(SlotDataManager slotDataManager) {
        this.appointments = new ArrayList<>();
        this.slotDataManager = slotDataManager;
    }

    /**
     * Loads appointment data from CSV file.
     *
     * @throws IOException If there's an error reading the file.
     */
    public void loadAppointmentsFromCSV() throws IOException {
        appointments.clear();

        System.out.println("\n[DEV] Loading: " + APPOINTMENT_FILE);
        try (BufferedReader br = new BufferedReader(new FileReader(APPOINTMENT_FILE))) {
            String line;
            br.readLine(); // Skip header line
            while ((line = br.readLine()) != null) {
                String[] values = line.split(",", -1);
                if (values.length >= 5) {
                    Appointment appointment = new Appointment(
                            values[0].trim(), // appointmentID
                            values[1].trim(), // patientID
                            values[2].trim(), // doctorID
                            values[3].trim(), // slotID
                            Appointment.AppointmentStatus.valueOf(values[4].trim()), // status
                            values.length > 5 ? values[5].trim() : "" // outcomeID
                    );
                    appointments.add(appointment);
                    System.out.println("[DEV] " + appointment); // Debug output
                }
            }
        }
        System.out.println("[DEV] Loaded " + appointments.size() + " appointments."); // Debug output
    }

    /**
     * Saves appointment data to CSV file.
     *
     * @throws IOException If there's an error writing to the file.
     */
    public void saveAppointmentsToCSV() throws IOException {
        try (BufferedWriter bw = new BufferedWriter(new FileWriter(APPOINTMENT_FILE))) {
            bw.write("appointmentID,patientID,doctorID,slotID,status,outcomeID");
            bw.newLine();
            for (Appointment appointment : appointments) {
                bw.write(String.format("%s,%s,%s,%s,%s,%s",
                        appointment.getAppointmentID(),
                        appointment.getPatientID(),
                        appointment.getDoctorID(),
                        appointment.getSlotID(),
                        appointment.getStatus(),
                        appointment.getOutcomeID()
                ));
                bw.newLine();
            }
        }
    }

    /**
     * [CREATE] Adds a new appointment to the list.
     *
     * @param appointment The Appointment object to add.
     */
    public void addAppointment(Appointment appointment) throws IllegalArgumentException {
        if (getAppointmentByID(appointment.getAppointmentID()) != null) {
            throw new IllegalArgumentException("Appointment with ID " + appointment.getAppointmentID() + " already exists.");
        }
        appointments.add(appointment);
    }

    /**
     * [READ] Retrieves an appointment by its ID.
     *
     * @param appointmentID The ID of the appointment to retrieve.
     * @return The Appointment object with the specified ID, or null if not
     * found.
     */
    public Appointment getAppointmentByID(String appointmentID) {
        return appointments.stream().filter(a -> a.getAppointmentID().equals(appointmentID)).findFirst().orElse(null);
    }

    /**
     * [READ] Retrieves an appointment by its ID.
     *
     * @param slotID The ID of the appointment to retrieve.
     * @return The Appointment object with the specified ID, or null if not
     * found.
     */
    public Appointment getAppointmentBySlotID(String slotID) {
        return appointments.stream().filter(a -> a.getSlotID().equals(slotID)).findFirst().orElse(null);
    }

    /**
     * [READ] Retrieves all appointments.
     *
     * @return List of all Appointment objects.
     */
    public List<Appointment> getAllAppointments() {
        return new ArrayList<>(appointments);
    }

    /**
     * [READ] Retrieves a filtered list of appointments based on specified
     * criteria.
     *
     * @param filters Map of filter criteria (e.g., status, date range, etc.)
     * @return List of Appointment objects matching the filter criteria
     */
    public List<Appointment> getFilteredAppointments(Map<String, String> filters) {
        return appointments.stream()
                .filter(appointment -> filters.entrySet().stream()
                .allMatch(entry -> {
                    String key = entry.getKey().toLowerCase();
                    String value = entry.getValue().toLowerCase();
                    switch (key) {
                        case "status":
                            return appointment.getStatus().toString().toLowerCase().equals(value);
                        case "patientid":
                            return appointment.getPatientID().toLowerCase().equals(value);
                        case "doctorid":
                            return appointment.getDoctorID().toLowerCase().equals(value);
                        // Add more filter criteria as needed
                        default:
                            return true;
                    }
                }))
                .collect(Collectors.toList());
    }

    /**
     * [READ] Retrieves appointment details including slot information.
     *
     * @param appointmentID The ID of the appointment to retrieve.
     * @return A map containing appointment and slot details, or null if not
     * found.
     */
    public Map<String, Object> getAppointmentDetails(String appointmentID) {
        Appointment appointment = appointments.stream()
                .filter(a -> a.getAppointmentID().equals(appointmentID))
                .findFirst()
                .orElse(null);

        if (appointment == null) {
            return null;
        }

        Slot slot = slotDataManager.getSlotByID(appointment.getSlotID());
        if (slot == null) {
            return null;
        }

        Map<String, Object> details = new HashMap<>();
        details.put("appointment", appointment);
        details.put("slot", slot);
        return details;
    }

<<<<<<< HEAD
    /**
     * [UPDATE] Updates an existing slot's information.
     *
     * @param updatedSlot The Slot object with updated information.
     * @throws IllegalArgumentException If the slot doesn't exist.
     */
    public void updateAppointment(Appointment updatedAppointment) throws IllegalArgumentException {
        for (int i = 0; i < appointments.size(); i++) {
            if (appointments.get(i).getAppointmentID().equals(updatedAppointment.getAppointmentID())) {
                appointments.set(i, updatedAppointment);
                return;
            }
        }
        throw new IllegalArgumentException("Slot with ID " + updatedAppointment.getAppointmentID() + " not found.");
=======
    public List<Appointment> getAppointmentsByPatientID(String patientID) {
        // TODO Auto-generated method stub
        throw new UnsupportedOperationException("Unimplemented method 'getAppointmentsByPatientID'");
>>>>>>> d48d06b3
    }
}<|MERGE_RESOLUTION|>--- conflicted
+++ resolved
@@ -188,7 +188,6 @@
         return details;
     }
 
-<<<<<<< HEAD
     /**
      * [UPDATE] Updates an existing slot's information.
      *
@@ -203,10 +202,9 @@
             }
         }
         throw new IllegalArgumentException("Slot with ID " + updatedAppointment.getAppointmentID() + " not found.");
-=======
+
     public List<Appointment> getAppointmentsByPatientID(String patientID) {
         // TODO Auto-generated method stub
         throw new UnsupportedOperationException("Unimplemented method 'getAppointmentsByPatientID'");
->>>>>>> d48d06b3
     }
 }