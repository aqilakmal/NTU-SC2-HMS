# TODOs

#### System

* ✅ Function to import and save program user data to csv

#### Admin

* ✅ Manage Staff
* ✅ View Appointment Details
* ✅ Manage Medication Inventory
* ✅ Approve Replenistment Requests
* ✅ Logout

#### Faqih Todos:

* Go through code and reorganise
* Implement todo functions for the rest of the classes
* Setup testing (optional)

<<<<<<< HEAD
#### Yong Huat's Todos:

Completed
* Fix Accept/Decline at (y/n) prompt
* Print Slots then prompt user
* After completing appointment, provide Outcome ID
* When complete action, dont go back to main menu but the action menu
* In upcoming appointments, choose which appointment to view the details of appointment
* Order by date, slots
* Edit History such that doctor can access past patients as well
* View and update appointment outcomes
* Function 2: Allow doctor to add History

Not Completed


Doctor Actions 
Test Case 9: View Patient Medical Records 
● Doctor views medical records of patients under their care. 
● Verify that the patient's medical record is displayed, including all relevant medical history. 
Tested: 
>Passed normal inputs (input a valid patient ID to view details of a patient)
>Tried inputing invalid Patient IDs and it prompts to input a valid ID

Test Case 10: Update Patient Medical Records 
● Doctor adds a new diagnosis and treatment plan to a patient's medical record. 
● Verify that the medical record is updated successfully, reflecting the new information.
Tested:
>Passed normal inputs (input a valid patient ID and choose to add, update or remove history)
>Tried inputing invalid Patient IDs and it prompts to input a valid ID
>Tried inputing invalid History IDs and it prompts to input a valid ID
>Removing all histories, adding histories & updating histories

Test Case 11: View Personal Schedule 
● Doctor views their personal appointment schedule. 
● Verify that the system displays the doctor's upcoming appointments and availability slots.
Tested:
>Passed normal inputs (input a valid slot ID to view details of a slot)
>Tried inputing invalid Slot IDs and it prompts to input a valid ID

Test Case 12: Set Availability for Appointments 
● Doctor sets or updates their availability for patient appointments. 
● Verify that the doctor's availability is updated, and patients can see the new slots when scheduling appointments. 
Tested:
>Passed normal inputs (choose whether to add, update or remove slots, then selecting the slot to update/remove or add a new slot)
>Tried inputing invalid Slot IDs and it prompts to input a valid ID
>Passed invalid date format, time format and when end time is before start time
>Removing all slots, adding slots & updating slots

Test Case 13: Accept or Decline Appointment Requests 
● Doctor accepts or declines an appointment request from a patient. 
● Verify that the appointment status changes to "confirmed" when accepted or “cancelled” when declined , and the patient is able to see the updated status of the appointment. 
Tested:
>Passed normal inputs(input valid a slot ID and then input 'y' or 'n')
>Tried inputing invalid Slot IDs and it prompts to input a valid ID

Test Case 14: View Upcoming Appointments 
● Doctor views all upcoming confirmed appointments. 
● Verify that the system displays a list of all upcoming appointments with patient details and appointment times.
Tested:
>Passed normal inputs (input a valid slot ID to view details of a booked slot)
>Tried inputing invalid Slot IDs and it prompts to input a valid ID

Test Case 15: Record Appointment Outcome 
● Doctor records the outcome of a completed appointment. 
● Verify that the appointment outcome is recorded, and relevant updates are visible to the patient under “View Past Appointment Outcome Records”.
Tested:
>Passed normal inputs (input a valid slot ID then inputing service provided, consultation and prescriptions)
>Tried inputing invalid Slot IDs and it prompts to input a valid ID
>Tried inputing invalid Medication IDs and it prompts to input a valid ID
>Tried inputing non-integer quantity and it prompts to input an integer

Test Case: View and Update Appointment Outcome
● Doctor updates the outcome of a completed appointment. 
● Verify that the appointment outcome is recorded, and relevant updates are visible to the patient under “View Past Appointment Outcome Records”.
Tested:
>Passed normal inputs (input a valid appointment ID then inputing service provided, consultation and prescriptions)
>Tried inputing invalid Appointment IDs and it prompts to input a valid ID
>Tried inputing invalid Medication IDs and it prompts to input a valid ID
>Tried inputing non-integer quantity and it prompts to input an integer
=======

#### Arun Todos:

* Remove "COMPLETED" and "CANCELED" from view appoinments(7)
>>>>>>> d48d06b3
<|MERGE_RESOLUTION|>--- conflicted
+++ resolved
@@ -18,7 +18,6 @@
 * Implement todo functions for the rest of the classes
 * Setup testing (optional)
 
-<<<<<<< HEAD
 #### Yong Huat's Todos:
 
 Completed
@@ -33,7 +32,6 @@
 * Function 2: Allow doctor to add History
 
 Not Completed
-
 
 Doctor Actions 
 Test Case 9: View Patient Medical Records 
@@ -99,9 +97,7 @@
 >Tried inputing invalid Appointment IDs and it prompts to input a valid ID
 >Tried inputing invalid Medication IDs and it prompts to input a valid ID
 >Tried inputing non-integer quantity and it prompts to input an integer
-=======
 
 #### Arun Todos:
 
-* Remove "COMPLETED" and "CANCELED" from view appoinments(7)
->>>>>>> d48d06b3
+* Remove "COMPLETED" and "CANCELED" from view appoinments(7)