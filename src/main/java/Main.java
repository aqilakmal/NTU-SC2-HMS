<<<<<<< HEAD

=======
>>>>>>> d48d06b3
import java.io.IOException;
import java.util.InputMismatchException;
import java.util.Scanner;

import boundary.AdministratorMenu;
import boundary.DoctorMenu;
import boundary.LoginMenu;
import boundary.PatientMenu;
import boundary.PharmacistMenu;
import controller.AdministratorController;
import controller.AuthenticationController;
import controller.DoctorController;
import controller.PatientController;
import controller.PharmacistController;
import controller.data.AppointmentDataManager;
import controller.data.HistoryDataManager;
import controller.data.MedicationDataManager;
import controller.data.OutcomeDataManager;
import controller.data.PrescriptionDataManager;
import controller.data.RequestDataManager;
import controller.data.SlotDataManager;
import controller.data.UserDataManager;
import entity.User;

/**
 * Main class for the Hospital Management System. This class serves as the entry
 * point for the application.
 */
public class Main {

<<<<<<< HEAD
    private static Scanner scanner = new Scanner(System.in);
    private static LoginMenu loginMenu;
    private static AuthenticationController authController;
    private static AdministratorController administratorController;
    private static PatientController patientController;
    private static DoctorController doctorController;
    private static PharmacistController pharmacistController;

    /**
     * The main method that starts the Hospital Management System.
     *
     * @param args Command line arguments (not used in this application)
     */
    public static void main(String[] args) {
        System.out.println("Welcome to the Hospital Management System");

        // Initialize all data managers and load user data
        UserDataManager userDataManager = new UserDataManager();
        MedicationDataManager medicationDataManager = new MedicationDataManager();
        SlotDataManager slotDataManager = new SlotDataManager();
        AppointmentDataManager appointmentDataManager = new AppointmentDataManager(slotDataManager);
        OutcomeDataManager outcomeDataManager = new OutcomeDataManager();
        RequestDataManager requestDataManager = new RequestDataManager();
        PrescriptionDataManager prescriptionDataManager = new PrescriptionDataManager();
        HistoryDataManager historyDataManager = new HistoryDataManager();

        // Load system data from CSV files
        try {
            userDataManager.loadUsersFromCSV();
            medicationDataManager.loadMedicationsFromCSV();
            slotDataManager.loadSlotsFromCSV();
            appointmentDataManager.loadAppointmentsFromCSV();
            outcomeDataManager.loadOutcomesFromCSV();
            requestDataManager.loadRequestsFromCSV();
            prescriptionDataManager.loadPrescriptionsFromCSV();
            historyDataManager.loadHistoriesFromCSV();
        } catch (IOException e) {
            System.err.println("Error loading data: " + e.getMessage());
        }

        // Initialize all controllers
        try {
            authController = new AuthenticationController(userDataManager);
            administratorController = new AdministratorController(
                    userDataManager,
                    appointmentDataManager,
                    outcomeDataManager,
                    medicationDataManager,
                    requestDataManager,
                    authController
=======
	private static Scanner scanner = new Scanner(System.in);
	private static LoginMenu loginMenu;
	private static AuthenticationController authController;
	private static AdministratorController administratorController;
	private static PatientController patientController;
	private static DoctorController doctorController;
	private static PharmacistController pharmacistController;
	private static AppointmentDataManager appointmentDataManager;
	private static UserDataManager userDataManager;
	private static MedicationDataManager medicationDataManager;
	private static PrescriptionDataManager prescriptionDataManager;
	private static OutcomeDataManager outcomeDataManager;

	/**
	 * The main method that starts the Hospital Management System.
	 * @param args Command line arguments (not used in this application)
	 */
	public static void main(String[] args) {
		System.out.println("Welcome to the Hospital Management System");

		// Initialize all data managers and load user data
		userDataManager = new UserDataManager();
		medicationDataManager = new MedicationDataManager();
		SlotDataManager slotDataManager = new SlotDataManager();
		appointmentDataManager = new AppointmentDataManager(slotDataManager);
		outcomeDataManager = new OutcomeDataManager();
		RequestDataManager requestDataManager = new RequestDataManager();
		prescriptionDataManager = new PrescriptionDataManager();
		HistoryDataManager historyDataManager = new HistoryDataManager();
		
		// Load system data from CSV files
		try {
			userDataManager.loadUsersFromCSV();
			medicationDataManager.loadMedicationsFromCSV();
			slotDataManager.loadSlotsFromCSV();
			appointmentDataManager.loadAppointmentsFromCSV();
			outcomeDataManager.loadOutcomesFromCSV();
			requestDataManager.loadRequestsFromCSV();
			prescriptionDataManager.loadPrescriptionsFromCSV();
			historyDataManager.loadHistoriesFromCSV();
		} catch (IOException e) {
			System.err.println("Error loading data: " + e.getMessage());
		}

		// Initialize all controllers
		try {
			authController = new AuthenticationController(userDataManager);
			administratorController = new AdministratorController(
                userDataManager,
                appointmentDataManager,
                outcomeDataManager,
                medicationDataManager,
                requestDataManager,
                authController
>>>>>>> d48d06b3
            );
            doctorController = new DoctorController(
                    userDataManager,
                    slotDataManager,
                    appointmentDataManager,
                    historyDataManager, outcomeDataManager,
                    medicationDataManager,
                    prescriptionDataManager,
                    authController
            );
<<<<<<< HEAD
            patientController = new PatientController(
                    appointmentDataManager,
                    slotDataManager,
                    doctorController,
                    authController
=======
			patientController = new PatientController(
                appointmentDataManager,
				historyDataManager,
                slotDataManager,
                doctorController,
                authController
>>>>>>> d48d06b3
            );
            pharmacistController = new PharmacistController(
                    medicationDataManager,
                    requestDataManager,
                    authController
            );
        } catch (Exception e) {
            System.err.println("Critical Error: Failed to initialize controllers. The system cannot start.");
            System.err.println("Error details: " + e.getMessage());
            e.printStackTrace();
            return;
        }

        // Initialize the LoginMenu & display the home screen
        loginMenu = new LoginMenu(authController);
        displayHomeScreen();

        // Save all data when the program is terminated
        try {
            userDataManager.saveUsersToCSV();
            medicationDataManager.saveMedicationsToCSV();
            slotDataManager.saveSlotsToCSV();
            appointmentDataManager.saveAppointmentsToCSV();
            outcomeDataManager.saveOutcomesToCSV();
            requestDataManager.saveRequestsToCSV();
            prescriptionDataManager.savePrescriptionsToCSV();
            historyDataManager.saveHistoriesToCSV();
        } catch (IOException e) {
            System.err.println("Error saving data to CSV: " + e.getMessage());
        }

        System.out.println("Thank you for using the Hospital Management System");
    }

    /**
     * Displays the home screen menu and handles user input.
     */
    private static void displayHomeScreen() {
        while (true) {
            try {
                System.out.println("\n<======= HOSPITAL MANAGEMENT SYSTEM =======>\n");
                System.out.println("{1} Log in");
                System.out.println("{2} Exit");
                System.out.print("Enter your choice: ");

                int choice = scanner.nextInt();
                scanner.nextLine(); // Consume newline

                switch (choice) {
                    case 1:
                        handleLogin();
                        break;
                    case 2:
                        System.out.println("Exiting the Hospital Management System. Goodbye!");
                        return;
                    default:
                        System.out.println("Invalid choice. Please enter 1 or 2.");
                }
            } catch (InputMismatchException e) {
                System.out.println("Error: Invalid input. Please enter a number.");
                scanner.nextLine(); // Clear the invalid input
            } catch (Exception e) {
                System.err.println("An unexpected error occurred: " + e.getMessage());
                e.printStackTrace();
            }
        }
    }

    /**
     * Handles the login process and redirects to appropriate menu based on user
     * role.
     */
    private static void handleLogin() {
        try {
            User authenticatedUser = loginMenu.displayLoginScreen();

            if (authenticatedUser != null) {

                if (authenticatedUser.getPassword().equals("password")) {
<<<<<<< HEAD
                    System.out.println("This is your first login. You must change your password.");
                    boolean passwordChanged = loginMenu.changePassword(authenticatedUser);
                    if (!passwordChanged) {
                        System.out.println("Password change cancelled. Logging out...");
                        return;
                    }
                }

                // Based on the authenticated user's role, initialize appropriate UI
                switch (authenticatedUser.getRole()) {
                    case PATIENT:
                        PatientMenu patientUI = new PatientMenu(patientController);
                        patientUI.displayMenu();
                        break;
                    case DOCTOR:
                        DoctorMenu doctorUI = new DoctorMenu(doctorController);
                        doctorUI.displayMenu();
                        break;
                    case PHARMACIST:
                        PharmacistMenu pharmacistUI = new PharmacistMenu(pharmacistController);
                        pharmacistUI.displayMenu();
                        break;
                    case ADMINISTRATOR:
                        AdministratorMenu adminUI = new AdministratorMenu(administratorController);
                        adminUI.displayMenu();
                        break;
                    default:
                        System.out.println("Error: Invalid user role. Please contact system administrator.");
                        break;
                }
            } else {
                System.out.println("Login failed. Please try again.");
            }
        } catch (Exception e) {
            System.err.println("An error occurred during login: " + e.getMessage());
            e.printStackTrace();
        }
    }
=======
					System.out.println("This is your first login. You must change your password.");
					boolean passwordChanged = loginMenu.changePassword(authenticatedUser);
					if (!passwordChanged) {
						System.out.println("Password change cancelled. Logging out...");
						return;
					}
				}

				// Based on the authenticated user's role, initialize appropriate UI
				switch (authenticatedUser.getRole()) {
					case PATIENT:
						PatientMenu patientUI = new PatientMenu(patientController);
						patientUI.displayMenu();
						break;
					case DOCTOR:
						DoctorMenu doctorUI = new DoctorMenu(doctorController);
						doctorUI.displayMenu();
						break;
					case PHARMACIST:
						PharmacistMenu pharmacistUI = new PharmacistMenu(pharmacistController, appointmentDataManager, userDataManager, medicationDataManager, prescriptionDataManager, outcomeDataManager );
						pharmacistUI.displayMenu();
						break;
					case ADMINISTRATOR:
						AdministratorMenu adminUI = new AdministratorMenu(administratorController);
						adminUI.displayMenu();
						break;
					default:
						System.out.println("Error: Invalid user role. Please contact system administrator.");
						break;
				}
			} else {
				System.out.println("Login failed. Please try again.");
			}
		} catch (Exception e) {
			System.err.println("An error occurred during login: " + e.getMessage());
			e.printStackTrace();
		}
	}
>>>>>>> d48d06b3
}<|MERGE_RESOLUTION|>--- conflicted
+++ resolved
@@ -1,7 +1,3 @@
-<<<<<<< HEAD
-
-=======
->>>>>>> d48d06b3
 import java.io.IOException;
 import java.util.InputMismatchException;
 import java.util.Scanner;
@@ -32,7 +28,6 @@
  */
 public class Main {
 
-<<<<<<< HEAD
     private static Scanner scanner = new Scanner(System.in);
     private static LoginMenu loginMenu;
     private static AuthenticationController authController;
@@ -40,26 +35,50 @@
     private static PatientController patientController;
     private static DoctorController doctorController;
     private static PharmacistController pharmacistController;
+    private static AppointmentDataManager appointmentDataManager;
+    private static UserDataManager userDataManager;
+    private static MedicationDataManager medicationDataManager;
+    private static PrescriptionDataManager prescriptionDataManager;
+    private static OutcomeDataManager outcomeDataManager;
+    private static SlotDataManager slotDataManager;
+    private static HistoryDataManager historyDataManager;
 
     /**
      * The main method that starts the Hospital Management System.
-     *
      * @param args Command line arguments (not used in this application)
      */
     public static void main(String[] args) {
         System.out.println("Welcome to the Hospital Management System");
 
         // Initialize all data managers and load user data
-        UserDataManager userDataManager = new UserDataManager();
-        MedicationDataManager medicationDataManager = new MedicationDataManager();
-        SlotDataManager slotDataManager = new SlotDataManager();
-        AppointmentDataManager appointmentDataManager = new AppointmentDataManager(slotDataManager);
-        OutcomeDataManager outcomeDataManager = new OutcomeDataManager();
+        initializeDataManagers();
+        
+        // Initialize all controllers
+        initializeControllers();
+
+        // Initialize the LoginMenu & display the home screen
+        loginMenu = new LoginMenu(authController);
+        displayHomeScreen();
+
+        // Save all data when the program is terminated
+        saveDataOnExit();
+
+        System.out.println("Thank you for using the Hospital Management System");
+    }
+
+    /**
+     * Initialize all data managers and load data from CSV.
+     */
+    private static void initializeDataManagers() {
+        userDataManager = new UserDataManager();
+        medicationDataManager = new MedicationDataManager();
+        slotDataManager = new SlotDataManager();
+        appointmentDataManager = new AppointmentDataManager(slotDataManager);
+        outcomeDataManager = new OutcomeDataManager();
         RequestDataManager requestDataManager = new RequestDataManager();
-        PrescriptionDataManager prescriptionDataManager = new PrescriptionDataManager();
-        HistoryDataManager historyDataManager = new HistoryDataManager();
-
-        // Load system data from CSV files
+        prescriptionDataManager = new PrescriptionDataManager();
+        historyDataManager = new HistoryDataManager();
+
         try {
             userDataManager.loadUsersFromCSV();
             medicationDataManager.loadMedicationsFromCSV();
@@ -72,129 +91,50 @@
         } catch (IOException e) {
             System.err.println("Error loading data: " + e.getMessage());
         }
-
-        // Initialize all controllers
+    }
+
+    /**
+     * Initialize all controllers with the loaded data managers.
+     */
+    private static void initializeControllers() {
         try {
             authController = new AuthenticationController(userDataManager);
             administratorController = new AdministratorController(
-                    userDataManager,
-                    appointmentDataManager,
-                    outcomeDataManager,
-                    medicationDataManager,
-                    requestDataManager,
-                    authController
-=======
-	private static Scanner scanner = new Scanner(System.in);
-	private static LoginMenu loginMenu;
-	private static AuthenticationController authController;
-	private static AdministratorController administratorController;
-	private static PatientController patientController;
-	private static DoctorController doctorController;
-	private static PharmacistController pharmacistController;
-	private static AppointmentDataManager appointmentDataManager;
-	private static UserDataManager userDataManager;
-	private static MedicationDataManager medicationDataManager;
-	private static PrescriptionDataManager prescriptionDataManager;
-	private static OutcomeDataManager outcomeDataManager;
-
-	/**
-	 * The main method that starts the Hospital Management System.
-	 * @param args Command line arguments (not used in this application)
-	 */
-	public static void main(String[] args) {
-		System.out.println("Welcome to the Hospital Management System");
-
-		// Initialize all data managers and load user data
-		userDataManager = new UserDataManager();
-		medicationDataManager = new MedicationDataManager();
-		SlotDataManager slotDataManager = new SlotDataManager();
-		appointmentDataManager = new AppointmentDataManager(slotDataManager);
-		outcomeDataManager = new OutcomeDataManager();
-		RequestDataManager requestDataManager = new RequestDataManager();
-		prescriptionDataManager = new PrescriptionDataManager();
-		HistoryDataManager historyDataManager = new HistoryDataManager();
-		
-		// Load system data from CSV files
-		try {
-			userDataManager.loadUsersFromCSV();
-			medicationDataManager.loadMedicationsFromCSV();
-			slotDataManager.loadSlotsFromCSV();
-			appointmentDataManager.loadAppointmentsFromCSV();
-			outcomeDataManager.loadOutcomesFromCSV();
-			requestDataManager.loadRequestsFromCSV();
-			prescriptionDataManager.loadPrescriptionsFromCSV();
-			historyDataManager.loadHistoriesFromCSV();
-		} catch (IOException e) {
-			System.err.println("Error loading data: " + e.getMessage());
-		}
-
-		// Initialize all controllers
-		try {
-			authController = new AuthenticationController(userDataManager);
-			administratorController = new AdministratorController(
                 userDataManager,
                 appointmentDataManager,
                 outcomeDataManager,
                 medicationDataManager,
-                requestDataManager,
-                authController
->>>>>>> d48d06b3
+                new RequestDataManager(),
+                authController
             );
             doctorController = new DoctorController(
-                    userDataManager,
-                    slotDataManager,
-                    appointmentDataManager,
-                    historyDataManager, outcomeDataManager,
-                    medicationDataManager,
-                    prescriptionDataManager,
-                    authController
-            );
-<<<<<<< HEAD
+                userDataManager,
+                slotDataManager,
+                appointmentDataManager,
+                historyDataManager,
+                outcomeDataManager,
+                medicationDataManager,
+                prescriptionDataManager,
+                authController
+            );
             patientController = new PatientController(
-                    appointmentDataManager,
-                    slotDataManager,
-                    doctorController,
-                    authController
-=======
-			patientController = new PatientController(
                 appointmentDataManager,
-				historyDataManager,
+                historyDataManager,
                 slotDataManager,
                 doctorController,
                 authController
->>>>>>> d48d06b3
             );
             pharmacistController = new PharmacistController(
-                    medicationDataManager,
-                    requestDataManager,
-                    authController
+                medicationDataManager,
+                new RequestDataManager(),
+                authController
             );
         } catch (Exception e) {
             System.err.println("Critical Error: Failed to initialize controllers. The system cannot start.");
             System.err.println("Error details: " + e.getMessage());
             e.printStackTrace();
-            return;
-        }
-
-        // Initialize the LoginMenu & display the home screen
-        loginMenu = new LoginMenu(authController);
-        displayHomeScreen();
-
-        // Save all data when the program is terminated
-        try {
-            userDataManager.saveUsersToCSV();
-            medicationDataManager.saveMedicationsToCSV();
-            slotDataManager.saveSlotsToCSV();
-            appointmentDataManager.saveAppointmentsToCSV();
-            outcomeDataManager.saveOutcomesToCSV();
-            requestDataManager.saveRequestsToCSV();
-            prescriptionDataManager.savePrescriptionsToCSV();
-            historyDataManager.saveHistoriesToCSV();
-        } catch (IOException e) {
-            System.err.println("Error saving data to CSV: " + e.getMessage());
-        }
-
-        System.out.println("Thank you for using the Hospital Management System");
+            System.exit(1);
+        }
     }
 
     /**
@@ -232,8 +172,7 @@
     }
 
     /**
-     * Handles the login process and redirects to appropriate menu based on user
-     * role.
+     * Handles the login process and redirects to appropriate menu based on user role.
      */
     private static void handleLogin() {
         try {
@@ -242,7 +181,6 @@
             if (authenticatedUser != null) {
 
                 if (authenticatedUser.getPassword().equals("password")) {
-<<<<<<< HEAD
                     System.out.println("This is your first login. You must change your password.");
                     boolean passwordChanged = loginMenu.changePassword(authenticatedUser);
                     if (!passwordChanged) {
@@ -254,20 +192,16 @@
                 // Based on the authenticated user's role, initialize appropriate UI
                 switch (authenticatedUser.getRole()) {
                     case PATIENT:
-                        PatientMenu patientUI = new PatientMenu(patientController);
-                        patientUI.displayMenu();
+                        new PatientMenu(patientController).displayMenu();
                         break;
                     case DOCTOR:
-                        DoctorMenu doctorUI = new DoctorMenu(doctorController);
-                        doctorUI.displayMenu();
+                        new DoctorMenu(doctorController).displayMenu();
                         break;
                     case PHARMACIST:
-                        PharmacistMenu pharmacistUI = new PharmacistMenu(pharmacistController);
-                        pharmacistUI.displayMenu();
+                        new PharmacistMenu(pharmacistController).displayMenu();
                         break;
                     case ADMINISTRATOR:
-                        AdministratorMenu adminUI = new AdministratorMenu(administratorController);
-                        adminUI.displayMenu();
+                        new AdministratorMenu(administratorController).displayMenu();
                         break;
                     default:
                         System.out.println("Error: Invalid user role. Please contact system administrator.");
@@ -281,44 +215,22 @@
             e.printStackTrace();
         }
     }
-=======
-					System.out.println("This is your first login. You must change your password.");
-					boolean passwordChanged = loginMenu.changePassword(authenticatedUser);
-					if (!passwordChanged) {
-						System.out.println("Password change cancelled. Logging out...");
-						return;
-					}
-				}
-
-				// Based on the authenticated user's role, initialize appropriate UI
-				switch (authenticatedUser.getRole()) {
-					case PATIENT:
-						PatientMenu patientUI = new PatientMenu(patientController);
-						patientUI.displayMenu();
-						break;
-					case DOCTOR:
-						DoctorMenu doctorUI = new DoctorMenu(doctorController);
-						doctorUI.displayMenu();
-						break;
-					case PHARMACIST:
-						PharmacistMenu pharmacistUI = new PharmacistMenu(pharmacistController, appointmentDataManager, userDataManager, medicationDataManager, prescriptionDataManager, outcomeDataManager );
-						pharmacistUI.displayMenu();
-						break;
-					case ADMINISTRATOR:
-						AdministratorMenu adminUI = new AdministratorMenu(administratorController);
-						adminUI.displayMenu();
-						break;
-					default:
-						System.out.println("Error: Invalid user role. Please contact system administrator.");
-						break;
-				}
-			} else {
-				System.out.println("Login failed. Please try again.");
-			}
-		} catch (Exception e) {
-			System.err.println("An error occurred during login: " + e.getMessage());
-			e.printStackTrace();
-		}
-	}
->>>>>>> d48d06b3
+
+    /**
+     * Saves all data to CSV on exit.
+     */
+    private static void saveDataOnExit() {
+        try {
+            userDataManager.saveUsersToCSV();
+            medicationDataManager.saveMedicationsToCSV();
+            slotDataManager.saveSlotsToCSV();
+            appointmentDataManager.saveAppointmentsToCSV();
+            outcomeDataManager.saveOutcomesToCSV();
+            new RequestDataManager().saveRequestsToCSV();
+            prescriptionDataManager.savePrescriptionsToCSV();
+            historyDataManager.saveHistoriesToCSV();
+        } catch (IOException e) {
+            System.err.println("Error saving data to CSV: " + e.getMessage());
+        }
+    }
 }